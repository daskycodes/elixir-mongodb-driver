--- conflicted
+++ resolved
@@ -12,28 +12,6 @@
          do: {:ok, response}
   end
 
-<<<<<<< HEAD
-  @doc"""
-    Sends a request id and waits for the response with the same id
-  """
-  def post_msg(id, ops, state) when is_list(ops) do
-    with :ok <- send(ops, state),
-         {:ok, ^id, response} <- recv_msg(state),
-         do: {:ok, response}
-  end
-  def post_msg(id, op, state) do
-    with :ok <- send(id, op, state),
-         {:ok, ^id, response} <- recv_msg(state),
-         do: {:ok, response}
-  end
-
-  def command(id, command, s) do
-    ns =
-      if Keyword.get(command, :mechanism) == "MONGODB-X509" && Keyword.get(command, :authenticate) == 1 do
-        namespace("$cmd", nil, "$external")
-      else
-        namespace("$cmd", s, nil)
-=======
   @doc """
     Invoking a command using connection stored in state, that means within a DBConnection call. Therefore
     we cannot call DBConnect.execute() to reuse the command function in Monto.direct_command()
@@ -47,7 +25,6 @@
     ns = case Keyword.get(command, :mechanism) == "MONGODB-X509" && Keyword.get(command, :authenticate) == 1 do
       true  -> namespace("$cmd", nil, "$external")
       false -> namespace("$cmd", state, nil)
->>>>>>> 016fc16a
     end
 
     op = op_query(coll: ns, query: command, select: "", num_skip: 0, num_return: 1, flags: [])
@@ -78,44 +55,7 @@
       {:error, reason} -> recv_error(reason, state)
     end
   end
-<<<<<<< HEAD
-
-  def recv(s) do
-    recv(nil, "", s)
-  end
-
-  def recv_msg(s) do
-    recv_msg(nil, "", s)
-  end
-  defp recv_msg(nil, data, %{socket: {mod, sock}} = s) do
-    case decode_header(data) do
-      {:ok, header, rest} -> recv_msg(header, rest, s)
-      :error ->
-        case mod.recv(sock, 0, s.timeout) do
-          {:ok, tail}      -> recv_msg(nil, [data|tail], s)
-          {:error, reason} -> recv_error(reason, s)
-        end
-    end
-  end
-  defp recv_msg(header, data, %{socket: {mod, sock}} = s) do
-    case decode_response_msg(header, data) do
-      {:ok, id, msg, ""} -> {:ok, id, msg}
-      :error ->
-        case mod.recv(sock, 0, s.timeout) do
-          {:ok, tail}      -> recv_msg(header, [data|tail], s)
-          {:error, reason} -> recv_error(reason, s)
-        end
-    end
-  end
-
-  # TODO: Optimize to reduce :gen_tcp.recv and decode_response calls
-  #       based on message size in header.
-  #       :gen.tcp.recv(socket, min(size, max_packet))
-  #       where max_packet = 64mb
-  defp recv(nil, data, %{socket: {mod, sock}} = s) do
-=======
   defp recv_data(nil, data, %{connection: {mod, socket}} = state) do
->>>>>>> 016fc16a
     case decode_header(data) do
       {:ok, header, rest} -> recv_data(header, rest, state)
       :error ->
