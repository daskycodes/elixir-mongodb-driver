## v0.5.4

* Enhancements
   * The driver provides now client metadata 
   * Added support for connecting via UNIX sockets (`:socket` and `:socket_dir`)
<<<<<<< HEAD
   * Added support for bulk writes (ordered/unordered, in-memory/stream)
   * Added support for `op_msg` with payload type 1 
=======
   * Merged code from https://github.com/ankhers/mongodb/commit/63c20ff7e427744a5df915751adfaf6e5e39ae62
   * Merged changes from https://github.com/ankhers/mongodb/pull/283
   * Merged changes from https://github.com/ankhers/mongodb/pull/281
>>>>>>> 335839e6

## v0.5.3

* Enhancements
   * Travis now using the right MongoDB version
   
* Bug Fixes
   * Added test unit for change streams
   * Removed debug code from change streams

## v0.5.2

* Enhancements
  * Added `op_msg` support ([See](https://docs.mongodb.com/manual/reference/mongodb-wire-protocol/#op-msg))
  * Fixed change streams in case of error codes: 11601, 136 and 237 from resuming
  * Reorganized error handling   
  
## v0.5.1

* Enhancements
  * Upgraded to DBConnection 2.0.6
  * Refactored code, simplified code and api
  * Replaced deprecated op_code by database commands
  * Update_one, update_many, replace_one, replace_many return upserted ids
  * Add support for all find options
  * Add support for MongoDB 3.6 collection [Change Streams](https://docs.mongodb.com/manual/changeStreams/)
  * Ass support for SCRAM-SHA-256 (MongoDB 4.x)

## v0.4.8-dev

* Enhancements
  * Added hostname and port to exceptions
  * Added support for x509 authentication
  * Allow passing only partial `read_preference` information
  * Add support for GridFS

* Bug Fixes
  * Fixed a connection leak
  * Properly parse write concern for URL
  * Properly follow read preference for `secondary_preferred`

## v0.4.7

* Enhancements
  * Added 4.0 to supported versions
  * Initial support for mongodb+srv URLs
  * Support for Decimal128

## v0.4.6

* Enhancements
  * Added `:connect_timout_ms` to `Mongo.start_link/1`
  * Reorganized documentation

## v0.4.5 (2018-04-08)

* Enhancements
  * Should now be able to send a query to your server before the connection
    is fully made

* Bug Fixes
  * Should actually be able to query for longer than 5 seconds

## v0.4.4 (2018-02-09)

* Enhancements
  * Added support for using a mongo url via the `:url` key
  * Added MongoDB 3.6 to supported versions
  * Added support for the deprecated `undefined` BSON type

* Bug Fixes
  * Added another case for BSON NaN
  * Fixed encoding and decoding of the BSON Timestamp type
  * Should now figure out Topology for replica sets even if you exclude the
    `:type` key
  * Fixed an issue where our monitors would become empty, preventing the driver
    from reconnecting to a downed database

## v0.4.3 (2017-09-16)

* Enhancements
  * Send TLS server name indication (SNI) if none is set in the `:ssl_opts`
  * Fixed a couple dialyzer issues
  * Add basic examples of `$and`, `$or`, and `$in` operators in README

* Bug Fixes
  * Ensure cursor requests are routed to the proper node in the cluster
  * No longer attempting to authenticate against arbiter nodes
  * Prevent monitor errors if you have stopped the mongo process

## v0.4.2 (2017-08-28)

* Bug fixes
  * Fix application crash when a replica set member goes offline
  * Fix application crash on start when a replica set member is offline

## v0.4.1 (2017-08-09)

* Bug fixes
  * Monitors no longer use a pool
  * Can now connect to a Mongo instance using a CNAME
  * Pass options through Mongo.aggregate/4

## v0.4.0 (2017-06-07)

* Replica Set Support

## v0.3.0 (2017-05-11)

* Breaking changes
  * Remove `BSON.DateTime` and replace it with native Elixir `DateTime`

## v0.2.1 (2017-05-08)

* Enhancements
  * SSL support
  * Add functions `BSON.DateTime.to_elixir_datetime/1` and `BSON.DateTime.from_elixir_datetime/1`

* Changes
  * Requires Elixir ~> 1.3

## v0.2.0 (2016-11-11)

* Enhancements
  * Add `BSON.ObjectID.encode!/1` and `BSON.ObjectID.decode!/1`
  * Optimize and reduce binary copying
  * Add tuple/raising versions of functions in `Mongo`
  * Add `:inserted_count` field to `Mongo.InsertManyResult`
  * Support NaN and infinite numbers in bson float encode/decode
  * Add `Mongo.object_id/0` for generating objectids
  * Add `Mongo.child_spec/2`
  * Add `Mongo.find_one_and_update/5`
  * Add `Mongo.find_one_and_replace/5`
  * Add `Mongo.find_one_and_delete/4`

* Bug fixes
  * Fix float endianness

* Breaking changes
  * Switched to using `db_connection` library, see the current docs for changes

## v0.1.1 (2015-12-17)

* Enhancements
  * Add `BSON.DateTime.from_datetime/1`

* Bug fixes
  * Fix timestamp epoch in generated object ids
  * Fix `Mongo.run_command/3` to accept errors without code

## v0.1.0 (2015-08-25)

Initial release<|MERGE_RESOLUTION|>--- conflicted
+++ resolved
@@ -3,14 +3,11 @@
 * Enhancements
    * The driver provides now client metadata 
    * Added support for connecting via UNIX sockets (`:socket` and `:socket_dir`)
-<<<<<<< HEAD
    * Added support for bulk writes (ordered/unordered, in-memory/stream)
    * Added support for `op_msg` with payload type 1 
-=======
    * Merged code from https://github.com/ankhers/mongodb/commit/63c20ff7e427744a5df915751adfaf6e5e39ae62
    * Merged changes from https://github.com/ankhers/mongodb/pull/283
    * Merged changes from https://github.com/ankhers/mongodb/pull/281
->>>>>>> 335839e6
 
 ## v0.5.3
 
