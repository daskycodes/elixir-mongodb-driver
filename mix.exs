--- conflicted
+++ resolved
@@ -6,12 +6,8 @@
   def project do
     [app: :mongodb,
      version: @version,
-<<<<<<< HEAD
-     elixir: "~> 1.2",
      elixirc_paths: elixirc_paths(Mix.env),
-=======
      elixir: "~> 1.3",
->>>>>>> a711005a
      name: "Mongodb",
      deps: deps(),
      docs: docs(),
