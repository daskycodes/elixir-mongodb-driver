sudo: required
language: elixir
elixir:
  - 1.3.4
cache:
  - apt
  - directories:
    - ~/.mongodb
before_install:
  - . $HOME/.nvm/nvm.sh
  - nvm install stable
  - nvm use stable
  - npm install -g mongodb-version-manager
  - m use $MONGOVERSION
  - bash ./start_mongo.bash
before_script:
# - sudo systemctl stop mongodb
  - export PATH=$(m path):$PATH
  - echo $PATH
env:
  matrix:
<<<<<<< HEAD
    - MONGOVERSION=2.4.14 TRAVIS_NODE_VERSION=4
    - MONGOVERSION=2.6.12 TRAVIS_NODE_VERSION=4
    - MONGOVERSION=3.0.12 TRAVIS_NODE_VERSION=4
    - MONGOVERSION=3.2.10 TRAVIS_NODE_VERSION=4
=======
    - MONGOVERSION=2.4.14
    - MONGOVERSION=2.6.12
    - MONGOVERSION=3.0.12
    - MONGOVERSION=3.2.10
    - MONGOVERSION=3.4.0
>>>>>>> 4c174516
notifications:
  recipients:
    - eric.meadows.jonsson@gmail.com<|MERGE_RESOLUTION|>--- conflicted
+++ resolved
@@ -19,18 +19,11 @@
   - echo $PATH
 env:
   matrix:
-<<<<<<< HEAD
     - MONGOVERSION=2.4.14 TRAVIS_NODE_VERSION=4
     - MONGOVERSION=2.6.12 TRAVIS_NODE_VERSION=4
     - MONGOVERSION=3.0.12 TRAVIS_NODE_VERSION=4
     - MONGOVERSION=3.2.10 TRAVIS_NODE_VERSION=4
-=======
-    - MONGOVERSION=2.4.14
-    - MONGOVERSION=2.6.12
-    - MONGOVERSION=3.0.12
-    - MONGOVERSION=3.2.10
-    - MONGOVERSION=3.4.0
->>>>>>> 4c174516
+    - MONGOVERSION=3.4.0 TRAVIS_NODE_VERSION=4
 notifications:
   recipients:
     - eric.meadows.jonsson@gmail.com